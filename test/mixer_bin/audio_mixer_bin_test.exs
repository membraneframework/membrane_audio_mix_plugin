--- conflicted
+++ resolved
@@ -17,13 +17,8 @@
     use Membrane.Pipeline
     @impl true
     def handle_init(%{spec: spec, bin_name: name}) do
-<<<<<<< HEAD
       send(self(), {:linking_finished, name})
-      {{:ok, spec: spec}, %{}}
-=======
-      send(self(), {:continue, name})
       {{:ok, spec: spec, playback: :playing}, %{}}
->>>>>>> f422e431
     end
 
     @impl true
