--- conflicted
+++ resolved
@@ -40,18 +40,12 @@
 
   defp deps do
     [
-<<<<<<< HEAD
-      {:membrane_core, "~> 0.9.0"},
+      {:membrane_core, "~> 0.10.0", override: true},
       {:membrane_common_c,
        git: "https://github.com/membraneframework/membrane_common_c.git",
-       ref: "4ee93ea70c0dc134e0c32b99f3a80fa1e82486ec",
+       branch: "raw-audio",
        override: true},
-      {:membrane_raw_audio_format, "~> 0.8.0"},
-=======
-      {:membrane_core, "~> 0.10.0"},
-      {:membrane_common_c, "~> 0.12.0"},
       {:membrane_raw_audio_format, "~> 0.9.0"},
->>>>>>> f422e431
       {:unifex, "~> 0.7.0"},
       {:bunch, "~> 1.3"},
       {:ex_doc, ">= 0.0.0", only: :dev, runtime: false},
